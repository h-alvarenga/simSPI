"""Unit test for TEM Simulator wrapper."""

import os
from pathlib import Path

import numpy as np
import pytest

from simSPI import fov, tem


@pytest.fixture
def sample_class():
    """Instantiate TEMSimulator for testing."""
<<<<<<< HEAD
    test_files_path = "/work/tests/test_files"
=======
    # test_files_path = "/work/tests/test_files"
    test_files_path = "./test_files" #TODO: remove
    tmp_path = test_files_path
>>>>>>> a13e0518
    cwd = os.getcwd()

    tem_simulator = tem.TEMSimulator(
        str(Path(cwd, test_files_path, "path_config.yaml")),
        str(Path(cwd, test_files_path, "sim_config.yaml")),
    )

    return tem_simulator


@pytest.fixture
def sample_resources():
    """Return sample resources for testing."""
    # test_files_path = "./tests/test_files"
    test_files_path = "./test_files"#TODO: remove
    cwd = os.getcwd()
    resources = {
        "files": {
            "path_yaml": str(Path(cwd, test_files_path, "path_config.yaml")),
            "sim_yaml": str(Path(cwd, test_files_path, "sim_config.yaml")),
            "pdb_file": str(Path(cwd, test_files_path, "4v6x.pdb")),
        }
    }

    micrograph = np.load(str(Path(cwd, test_files_path, "micrograph.npz")))

    resources["data"] = {"micrograph": micrograph.f.arr_0}

    return resources


def test_temsimulator_constructor(sample_resources):
    """Test whether constructor populates attributes."""
    tem_sim = tem.TEMSimulator(
        sample_resources["files"]["path_yaml"], sample_resources["files"]["sim_yaml"]
    )
    parameters_dict_keys = [
        "simulation",
        "sample",
        "particle",
        "particleset",
        "beam",
        "optics",
        "detector",
        "geometry"
    ]
    assert tem_sim.output_path_dict is not None
    assert tem_sim.sim_dict is not None
    assert set(parameters_dict_keys).issubset(tem_sim.parameter_dict.keys())


def test_get_config_from_yaml(sample_resources, sample_class):
    """Test whether yaml is parsed."""
    expected_config_template = {
        "beam_parameters": 4,
        "optics_parameters": 10,
        "detector_parameters": 11,
        "specimen_grid_params": 3,
        "molecular_model": 3,
    }

    test_yaml = sample_resources["files"]["sim_yaml"]
    returned_config = sample_class.get_config_from_yaml(test_yaml)

    for config_group, config_list in returned_config.items():
        assert config_group in expected_config_template
        assert len(config_list) is expected_config_template[config_group]


def test_classify_input_config(sample_class):
    """Test classification of simulation parameters."""
    raw_params = {
        "molecular_model": {
            "voxel_size_nm": 0.1,
            "particle_name": "toto",
            "particle_mrcout": "None",
        },
        "specimen_grid_params": {
            "hole_diameter_nm": 1200,
            "hole_thickness_center_nm": 100,
            "hole_thickness_edge_nm": 100,
        },
        "beam_parameters": {
            "voltage_kv": 300,
            "energy_spread_v": 1.3,
            "electron_dose_e_nm2": 100,
            "electron_dose_std_e_per_nm2": 0,
        },
        "optics_parameters": {
            "magnification": 81000,
            "spherical_aberration_mm": 2.7,
            "chromatic_aberration_mm": 2.7,
            "aperture_diameter_um": 50,
            "focal_length_mm": 3.5,
            "aperture_angle_mrad": 0.1,
            "defocus_um": 1.0,
            "defocus_syst_error_um": 0.0,
            "defocus_nonsyst_error_um": 0.0,
            "optics_defocusout": "None",
        },
        "detector_parameters": {
            "detector_nx_px": 5760,
            "detector_ny_px": 4092,
            "detector_pixel_size_um": 5,
            "average_gain_count_per_electron": 2,
            "noise": "no",
            "detector_q_efficiency": 0.5,
            "mtf_params": [0, 0, 1, 0, 0],
        },
    }

    returned_params = sample_class.classify_input_config(raw_params)

    for param_group_name, param_list in returned_params.items():
        assert param_group_name in raw_params

        for param_value in raw_params[param_group_name].values():
            if type(param_value) is list:
                for items in param_value:
                    assert items in param_list
            else:
                assert param_value in param_list


def test_generate_path_dict(sample_class, sample_resources):
    """Test whether returned path dictionary has expected file paths."""
    expected_path_template = {
        "pdb_file": ".pdb",
        "crd_file": ".txt",
        "mrc_file": ".mrc",
        "log_file": ".log",
        "inp_file": ".inp",
        "h5_file": ".h5",
        "h5_file_noisy": "-noisy.h5",
        "defocus_file" : ".txt"
    }
    returned_paths = sample_class.generate_path_dict(
        sample_resources["files"]["pdb_file"]
    )
    for file_type, file_path in returned_paths.items():
        assert file_type in expected_path_template
        directory, file = os.path.split(file_path)
        assert os.path.isdir(directory)
        assert expected_path_template[file_type] in file


def test_create_crd_file(sample_class):
    """Test creation of .crd file."""
    sample_class.create_crd_file(pad=5)
    assert os.path.isfile(sample_class.output_path_dict["crd_file"])


def test_create_inp_file(sample_class):
    """Test creation of .inp file."""
    sample_class.create_inp_file()
    assert os.path.isfile(sample_class.output_path_dict["inp_file"])

def test_create_defocus_file(sample_class):
    """Test creation of defocus file."""
    sample_class.create_defocus_file()
    assert os.path.isfile(sample_class.output_path_dict["defocus_file"])

def test_extract_particles(sample_class, sample_resources):
    """Test extract_particles returns particles of expected shape from mrc."""
    particles = sample_class.extract_particles(
        sample_resources["data"]["micrograph"], 5.0
    )

    assert particles.shape == (
        35,
        809,
        809,
    )


def test_export_particle_stack(sample_class, sample_resources):
    """Test if particle stack is exported as h5 file."""
    sample_class.sim_dict["molecular_model"] = [0.1, "toto", "None"]
    sample_class.sim_dict["optics_parameters"] = [
        81000,
        2.7,
        2.7,
        50,
        3.5,
        0.1,
        1.0,
        0.0,
        0.0,
        "None",
    ]
    sample_class.sim_dict["detector_parameters"] = [
        5760,
        4092,
        5,
        2,
        "no",
        0.5,
        0,
        0,
        1,
        0,
        0,
    ]

    particles = fov.micrograph2particles(
        sample_resources["data"]["micrograph"],
        sample_class.sim_dict["optics_parameters"],
        sample_class.sim_dict["detector_parameters"],
        pdb_file=sample_resources["files"]["pdb_file"],
        pad=5.0,
    )

    sample_class.export_particle_stack(particles)
    assert os.path.isfile(sample_class.output_path_dict["h5_file"])
    assert os.path.isfile(sample_class.output_path_dict["h5_file_noisy"])


def test_get_image_data(sample_class):
    """Test whether mrc data is generated from local tem installation.

    Notes
    -----
    This test requires a local TEM sim installation to run.
    """
    sample_class.create_crd_file(pad=5)
    sample_class.create_inp_file()
    data = sample_class.get_image_data()
    assert os.path.isfile(sample_class.output_path_dict["log_file"])
    assert os.path.isfile(sample_class.output_path_dict["mrc_file"])
    assert data.shape == (4092, 5760)


def test_run(sample_class):
    """Test whether run returns and exports particles with expected shape.

    Notes
    -----
    This test requires a local TEM sim installation to run.
    """
    particles = sample_class.run(export_particles=True)
    assert particles.shape == (
        35,
        809,
        809,
    )
    assert os.path.isfile(sample_class.output_path_dict["h5_file"])
    assert os.path.isfile(sample_class.output_path_dict["h5_file_noisy"])<|MERGE_RESOLUTION|>--- conflicted
+++ resolved
@@ -12,13 +12,7 @@
 @pytest.fixture
 def sample_class():
     """Instantiate TEMSimulator for testing."""
-<<<<<<< HEAD
     test_files_path = "/work/tests/test_files"
-=======
-    # test_files_path = "/work/tests/test_files"
-    test_files_path = "./test_files" #TODO: remove
-    tmp_path = test_files_path
->>>>>>> a13e0518
     cwd = os.getcwd()
 
     tem_simulator = tem.TEMSimulator(
@@ -32,8 +26,7 @@
 @pytest.fixture
 def sample_resources():
     """Return sample resources for testing."""
-    # test_files_path = "./tests/test_files"
-    test_files_path = "./test_files"#TODO: remove
+    test_files_path = "./tests/test_files"
     cwd = os.getcwd()
     resources = {
         "files": {
@@ -63,7 +56,7 @@
         "beam",
         "optics",
         "detector",
-        "geometry"
+        "geometry",
     ]
     assert tem_sim.output_path_dict is not None
     assert tem_sim.sim_dict is not None
@@ -153,7 +146,7 @@
         "inp_file": ".inp",
         "h5_file": ".h5",
         "h5_file_noisy": "-noisy.h5",
-        "defocus_file" : ".txt"
+        "defocus_file": ".txt",
     }
     returned_paths = sample_class.generate_path_dict(
         sample_resources["files"]["pdb_file"]
@@ -176,10 +169,12 @@
     sample_class.create_inp_file()
     assert os.path.isfile(sample_class.output_path_dict["inp_file"])
 
+
 def test_create_defocus_file(sample_class):
     """Test creation of defocus file."""
     sample_class.create_defocus_file()
     assert os.path.isfile(sample_class.output_path_dict["defocus_file"])
+
 
 def test_extract_particles(sample_class, sample_resources):
     """Test extract_particles returns particles of expected shape from mrc."""
