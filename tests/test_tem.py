"""Unit test for TEM Simulator wrapper."""

import os
from pathlib import Path

import fov
import numpy as np
import pytest
import tem


@pytest.fixture
def sample_class(tmp_path):
    """Instantiate TEMSimulator for testing."""
    test_files_path = "./test_files"
    cwd = os.getcwd()

    tem_simulator = tem.TEMSimulator(
        str(Path(cwd, test_files_path, "path_config.yaml")),
        str(Path(cwd, test_files_path, "sim_config.yaml")),
    )

    # from test_files/path_config
    out_file_name = "_randomrot"

<<<<<<< HEAD
    t.output_path_dict["crd_file"] = str(Path(cwd, tmp_path, out_file_name + ".txt"))
    t.output_path_dict["mrc_file"] = str(Path(cwd, tmp_path, out_file_name + ".mrc"))
    t.output_path_dict["log_file"] = str(Path(cwd, tmp_path, out_file_name + ".log"))
    t.output_path_dict["inp_file"] = str(Path(cwd, tmp_path, out_file_name + ".inp"))
    t.output_path_dict["h5_file"] = str(Path(cwd, tmp_path, out_file_name + ".h5"))
    t.output_path_dict["h5_file_noisy"] = str(
        Path(cwd, tmp_path, out_file_name + "-noisy.h5")
    )
    t.output_path_dict["pdb_file"] = str(Path(cwd, test_files_path, "4v6x.pdb"))
=======
    tem_simulator.output_path_dict["crd_file"] = str(Path(cwd, tmp_path, out_file_name + ".txt"))
    tem_simulator.output_path_dict["mrc_file"] = str(Path(cwd, tmp_path, out_file_name + ".mrc"))
    tem_simulator.output_path_dict["log_file"] = str(Path(cwd, tmp_path, out_file_name + ".log"))
    tem_simulator.output_path_dict["inp_file"] = str(Path(cwd, tmp_path, out_file_name + ".inp"))
    tem_simulator.output_path_dict["h5_file"] = str(Path(cwd, tmp_path, out_file_name + ".h5"))
    tem_simulator.output_path_dict["pdb_file"] = str(Path(cwd, test_files_path, "4v6x.pdb"))
>>>>>>> ec7876c4

    return tem_simulator


@pytest.fixture
def sample_resources():
    """Return sample resources for testing."""
    test_files_path = "./test_files"
    cwd = os.getcwd()
    resources = {}

    resources["files"] = {
        "path_yaml": str(Path(cwd, test_files_path, "path_config.yaml")),
        "sim_yaml": str(Path(cwd, test_files_path, "sim_config.yaml")),
        "pdb_file": str(Path(cwd, test_files_path, "4v6x.pdb")),
    }

    micrograph = np.load("./test_files/micrograph.npz")

    resources["data"] = {"micrograph": micrograph.f.arr_0}

    return resources


def test_temsimulator_constructor(sample_resources):
    """Test whether constructor populates attributes."""
    tem_sim = tem.TEMSimulator(
        sample_resources["files"]["path_yaml"], sample_resources["files"]["sim_yaml"]
    )
    parameters_dict_keys = [
        "simulation",
        "sample",
        "particle",
        "particleset",
        "beam",
        "optics",
        "detector",
    ]
    assert tem_sim.output_path_dict is not None
    assert tem_sim.sim_dict is not None
    assert set(parameters_dict_keys).issubset(tem_sim.parameter_dict.keys())


def test_get_config_from_yaml(sample_resources, sample_class):
    """Test whether yaml is parsed."""
    expected_config_template = {
        "beam_parameters": 4,
        "optics_parameters": 10,
        "detector_parameters": 11,
        "specimen_grid_params": 3,
        "molecular_model": 3,
    }

    test_yaml = sample_resources["files"]["sim_yaml"]
    returned_config = sample_class.get_config_from_yaml(test_yaml)

    for config_group, config_list in returned_config.items():
        assert config_group in expected_config_template
        assert len(config_list) is expected_config_template[config_group]


def test_classify_input_config(sample_class):
    """Test classification of simulation parameters."""
    raw_params = {
        "molecular_model": {
            "voxel_size_nm": 0.1,
            "particle_name": "toto",
            "particle_mrcout": "None",
        },
        "specimen_grid_params": {
            "hole_diameter_nm": 1200,
            "hole_thickness_center_nm": 100,
            "hole_thickness_edge_nm": 100,
        },
        "beam_parameters": {
            "voltage_kV": 300,
            "energy_spread_V": 1.3,
            "electron_dose_e_nm2": 100,
            "electron_dose_std": 0,
        },
        "optics_parameters": {
            "magnification": 81000,
            "spherical_aberration_mm": 2.7,
            "chromatic_aberration_mm": 2.7,
            "aperture_diameter_um": 50,
            "focal_length_mm": 3.5,
            "aperture_angle_mrad": 0.1,
            "defocus_um": 1.0,
            "defocus_syst_error": 0.0,
            "defocus_nonsyst_error": 0.0,
            "optics_defocusout": "None",
        },
        "detector_parameters": {
            "detector_pixels_x": 5760,
            "detector_pixels_y": 4092,
            "detector_pixel_size_um": 5,
            "detector_gain": 2,
            "noise": "no",
            "detector_Q_efficiency": 0.5,
            "MTF_params": [0, 0, 1, 0, 0],
        },
    }

    returned_params = sample_class.classify_input_config(raw_params)

    print(returned_params)

    for param_group_name, param_list in returned_params.items():
        assert param_group_name in raw_params

        for param_value in raw_params[param_group_name].values():
            if type(param_value) is list:
                for items in param_value:
                    assert items in param_list
            else:
                assert param_value in param_list


def test_generate_path_dict(sample_class, sample_resources):
    """Test whether returned path dictionary has expected file paths."""
    expected_path_template = {
        "pdb_file": ".pdb",
        "crd_file": ".txt",
        "mrc_file": ".mrc",
        "log_file": ".log",
        "inp_file": ".inp",
        "h5_file": ".h5",
        "h5_file_noisy": "-noisy.h5",
    }
    returned_paths = sample_class.generate_path_dict(
        sample_resources["files"]["pdb_file"]
    )
    for file_type, file_path in returned_paths.items():
        assert file_type in expected_path_template
        directory, file = os.path.split(file_path)
        assert os.path.isdir(directory)
        assert expected_path_template[file_type] in file


def test_create_crd_file(sample_class):
    """Test creation of .crd file."""
    sample_class.create_crd_file(pad=5)
    assert os.path.isfile(sample_class.output_path_dict["crd_file"])


def test_create_inp_file(sample_class):
    """Test creation of .inp file."""
    sample_class.write_inp_file()
    assert os.path.isfile(sample_class.output_path_dict["inp_file"])


def test_extract_particles(sample_class, sample_resources):
    """Test extract_particles returns particles of expected shape from mrc."""
    particles = sample_class.extract_particles(
        sample_resources["data"]["micrograph"], 5.0
    )

    assert particles.shape == (
        35,
        809,
        809,
    )


def test_export_particle_stack(sample_class, sample_resources):
    """Test if particle stack is exported as h5 file."""
    sample_class.sim_dict["molecular_model"] = [0.1, "toto", "None"]
    sample_class.sim_dict["optics_parameters"] = [
        81000,
        2.7,
        2.7,
        50,
        3.5,
        0.1,
        1.0,
        0.0,
        0.0,
        "None",
    ]
    sample_class.sim_dict["detector_parameters"] = [
        5760,
        4092,
        5,
        2,
        "no",
        0.5,
        0,
        0,
        1,
        0,
        0,
    ]

    particles = fov.micrograph2particles(
        sample_resources["data"]["micrograph"],
        sample_class.sim_dict["optics_parameters"],
        sample_class.sim_dict["detector_parameters"],
        pdb_file=sample_resources["files"]["pdb_file"],
        pad=5.0,
    )

    sample_class.export_particle_stack(particles)
    assert os.path.isfile(sample_class.output_path_dict["h5_file"])
    assert os.path.isfile(sample_class.output_path_dict["h5_file_noisy"])<|MERGE_RESOLUTION|>--- conflicted
+++ resolved
@@ -23,7 +23,6 @@
     # from test_files/path_config
     out_file_name = "_randomrot"
 
-<<<<<<< HEAD
     t.output_path_dict["crd_file"] = str(Path(cwd, tmp_path, out_file_name + ".txt"))
     t.output_path_dict["mrc_file"] = str(Path(cwd, tmp_path, out_file_name + ".mrc"))
     t.output_path_dict["log_file"] = str(Path(cwd, tmp_path, out_file_name + ".log"))
@@ -33,14 +32,6 @@
         Path(cwd, tmp_path, out_file_name + "-noisy.h5")
     )
     t.output_path_dict["pdb_file"] = str(Path(cwd, test_files_path, "4v6x.pdb"))
-=======
-    tem_simulator.output_path_dict["crd_file"] = str(Path(cwd, tmp_path, out_file_name + ".txt"))
-    tem_simulator.output_path_dict["mrc_file"] = str(Path(cwd, tmp_path, out_file_name + ".mrc"))
-    tem_simulator.output_path_dict["log_file"] = str(Path(cwd, tmp_path, out_file_name + ".log"))
-    tem_simulator.output_path_dict["inp_file"] = str(Path(cwd, tmp_path, out_file_name + ".inp"))
-    tem_simulator.output_path_dict["h5_file"] = str(Path(cwd, tmp_path, out_file_name + ".h5"))
-    tem_simulator.output_path_dict["pdb_file"] = str(Path(cwd, test_files_path, "4v6x.pdb"))
->>>>>>> ec7876c4
 
     return tem_simulator
 
