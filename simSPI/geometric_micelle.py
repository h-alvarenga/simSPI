--- conflicted
+++ resolved
@@ -81,11 +81,8 @@
     circle = projected_rotated_circle(x_mesh-shift_x, y_mesh-shift_y, radius_circle, rotation=torch.eye(3),do_assert=do_assert)
     fill_factor = h
     proj_cylinder = fill_factor * circle
-<<<<<<< HEAD
     # print(case)
-=======
-    #print(case)
->>>>>>> 0133a042
+
     return proj_cylinder
 
   elif torch.isclose(Rxz.abs(), one):  # 90 deg, line along y-axis
@@ -94,14 +91,8 @@
     line[n // 2, :] = 1
     n_border_x = round(n / 2 - h / 2)
     line[:, :n_border_x] = line[:, -n_border_x:] = 0
-<<<<<<< HEAD
-
 
   elif torch.isclose(Ryz.abs(), one):  #
-=======
-    
-  elif np.isclose(abs(Ryz), 1):  #
->>>>>>> 0133a042
     case = '90 deg, line along y-axis'
     line = torch.zeros(n, n)
     line[:, n // 2] = 1
@@ -129,14 +120,9 @@
     line_width_factor = 2 # sqrt 2 ?
     line_clipped = line_width_factor - torch.clamp(line_test.abs(), min=0, max=line_width_factor)
 
-<<<<<<< HEAD
-
     n_border_x = (n / 2 - h / 2 * Rxz.abs()).round().long()
     n_border_y = (n / 2 - h / 2 * Ryz.abs()).round().long()
-=======
-    n_border_x = round(n / 2 - h / 2 * abs(Rxz))
-    n_border_y = round(n / 2 - h / 2 * abs(Ryz))
->>>>>>> 0133a042
+
     n_border_x = min_max_border(n_border_x, n)
     n_border_y = min_max_border(n_border_y, n)
 
@@ -153,12 +139,8 @@
     product = product[idx_start:idx_end,idx_start:idx_end]
   convolve = transforms.fourier_to_primal_2D(product)
   proj_cylinder = convolve.real
-<<<<<<< HEAD
   # print(case)
-=======
-  #print(case)
-  
->>>>>>> 0133a042
+
   return proj_cylinder
 
 def two_phase_micelle(x_mesh, y_mesh, a, b, c, rotation, radius_circle, inner_shell_ratio, shell_density_ratio, shift_x=0, shift_y=0, do_assert=False):
