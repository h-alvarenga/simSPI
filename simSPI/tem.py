--- conflicted
+++ resolved
@@ -8,11 +8,7 @@
 import yaml
 from ioSPI import cryoemio as io
 
-<<<<<<< HEAD
-from simSPI import crd, fov
-=======
-from simSPI.simSPI import crd, distribution_utils, fov
->>>>>>> 34605bb5
+from simSPI import crd, distribution_utils, fov
 
 
 class TEMSimulator:
@@ -441,7 +437,6 @@
             self.output_path_dict["crd_file"]
         )
 
-<<<<<<< HEAD
         name_dict = {
             "seed": "seed",
             "log_file": "log_file",
@@ -477,10 +472,9 @@
             "dqe": "detector_q_efficiency",
             "image_file_out": "image_file_out",
         }
-=======
+  
         # defocus_params = self.parameter_dict["ctf"]
         n_samples = self.parameter_dict["geometry"]["n_tilts"]
->>>>>>> 34605bb5
 
         with open(self.output_path_dict["star_file"], "w") as f:
             mtf_params = {}
@@ -496,29 +490,12 @@
                         else:
                             f.write("_" + "{0:24}{1:>15}\n".format(key_fixed, value0))
                 f.write("\n")
-
-<<<<<<< HEAD
+                
             f.write("mtf_params\n")
             for c in ("a", "b", "c", "alpha", "beta"):
                 if c in mtf_params:
                     f.write(f"{mtf_params[c]:13.4f}")
-            f.write("\n\n")
-
-            f.write("particle_rotation_angles\n")
-            f.write("loop_\n")
-            f.write("_x\n")
-            f.write("_y\n")
-            f.write("_z\n")
-            f.write("_phi\n")
-            f.write("_theta\n")
-            f.write("_psi\n")
-
-            for coord in particle_metadata:
-                f.write(
-                    "{0[0]:13.4f}{0[1]:13.4f}{0[2]:13.4f}"
-                    "{0[3]:13.4f}{0[4]:13.4f}{0[5]:13.4f}\n".format(coord)
-                )
-=======
+
             for i in range(n_samples):
 
                 f.write(f"particle_rotation_angles: {i + 1}\n")
@@ -539,7 +516,6 @@
                             self.defocus_distribution_samples[i], coord
                         )
                     )
->>>>>>> 34605bb5
 
     @staticmethod
     def retrieve_rotation_metadata(path):
