"""Wrapper for the TEM Simulator."""
import random
import string
import subprocess
from pathlib import Path

import numpy as np
import yaml
from ioSPI.ioSPI import micrographs #TODO: remove extra ioSPI

from simSPI import crd, distribution_utils, fov, tem_inputs


class TEMSimulator:
    """Wrapper for the TEM Simulator.

    Parameters
    ----------
    path_config : str
        Relative path to YAML file containing file paths for TEM Simulator.
    sim_config : str
        Relative path to YAML file containing simulator paths for TEM Simulator.

    Notes
    -----
    defocus_distribution_samples are in um.
    """

    def __init__(self, path_config, sim_config):

        with open(path_config, "r") as stream:
            parsed_path_config = yaml.safe_load(stream)

        self.output_path_dict = self.generate_path_dict(**parsed_path_config)
        self.output_path_dict["local_sim_dir"] = parsed_path_config["local_sim_dir"]

        self.sim_dict = self.get_config_from_yaml(sim_config)

        self.parameter_dict = tem_inputs.populate_tem_input_parameter_dict(
            sim_config,
            self.output_path_dict["mrc_file"],
            self.output_path_dict["pdb_file"],
            self.output_path_dict["crd_file"],
            self.output_path_dict["log_file"],
<<<<<<< HEAD
            self.output_path_dict["defocus_file"],
=======
            self.output_path_dict["defocus_file"]
>>>>>>> a13e0518
        )

        self.defocus_distribution_samples = []

    def get_config_from_yaml(self, config_yaml):
        """Create dictionary with parameters from YAML file and groups them into lists.

        Parameters
        ----------
        config_yaml : str
            Relative path to YAML file containing parameters for TEM Simulator
        Returns
        -------
        classified_params : dict
            Dictionary containing grouped parameters for TEM Simulator, with keys:
                seed : str maps to int
                    Seed for TEM Simulator
                particle_mrcout : str maps to bool
                    Flag for optional volume map of sample
                sample_dimensions : str maps to
                    List containing the specimen grid parameters
                beam_params : str maps to list
                    List containing the beam parameters
                detector_params : str maps to list
                     List containing the detector parameters
                optics_params : str maps to list
                    List containing the optic parameters
        """
        with open(config_yaml, "r") as stream:
            raw_params = yaml.safe_load(stream)
        classified_params = self.classify_input_config(raw_params)

        return classified_params

    @staticmethod
    def classify_input_config(raw_params):
        """Take dictionary of unordered parameters and groups them into lists.

        Parameters
        ----------
        raw_params : dict of type str to {str,bool,int}
            Dictionary of simulator parameters
        Returns
        -------
        classified_params : dict of type str to {str,bool,int,list}
            Dictionary of grouped parameters
        """
        sim_params_structure = {
            "molecular_model": ["voxel_size_nm", "particle_name", "particle_mrcout"],
            "specimen_grid_params": [
                "hole_diameter_nm",
                "hole_thickness_center_nm",
                "hole_thickness_edge_nm",
            ],
            "beam_parameters": [
                "voltage_kv",
                "energy_spread_v",
                "electron_dose_e_nm2",
                "electron_dose_std_e_per_nm2",
            ],
            "optics_parameters": [
                "magnification",
                "spherical_aberration_mm",
                "chromatic_aberration_mm",
                "aperture_diameter_um",
                "focal_length_mm",
                "aperture_angle_mrad",
                "defocus_um",
                "defocus_syst_error_um",
                "defocus_nonsyst_error_um",
                "optics_defocusout",
            ],
            "detector_parameters": [
                "detector_nx_px",
                "detector_ny_px",
                "detector_pixel_size_um",
                "average_gain_count_per_electron",
                "noise",
                "detector_q_efficiency",
                "mtf_params",
            ],
        }

        classified_sim_params = {}

        for param_type, param_order in sim_params_structure.items():
            if param_type != "detector_parameters":
                classified_sim_params[param_type] = [
                    raw_params[param_type].get(key) for key in param_order
                ]
            elif param_type == "detector_parameters":
                ordered_params = [
                    raw_params[param_type].get(key) for key in param_order
                ]
                flattened_params = []

                for i in range(6):
                    flattened_params.append(ordered_params[i])
                for i in range(5):
                    flattened_params.append(ordered_params[6][i])

                classified_sim_params[param_type] = flattened_params

        return classified_sim_params

    @staticmethod
    def generate_path_dict(pdb_file, output_dir=None, mrc_keyword=None, **kwargs):
        """Return the paths to pdb, crd, log, inp, and h5 files as strings.

        Parameters
        ----------
        pdb_file : str
            Relative path to the pdb file
        output_dir : str, (default = None)
            Relative path to output directory
        mrc_keyword : str, (default = None)
            user-specified keyword appended to output files
        kwargs
            compatibiltity for arbitrary extra parameters.

        Returns
        -------
        path_dict : dict of type str to str
            Dict of file paths that includes keys:
            pdb_file
                relative path to pdb input file
            crd_file
                relative path to desired output crd file
            h5_file
                relative path to desired output h5 file
            h5_file_noisy
                relative path to desired output h5 file with noise
            inp_file
                relative path to desired output inp file
            mrc_file
                relative path to desired output mrc file
            log_file
                relative path to desired output log file
            defocus_file
                relative path to desired output defocus parameter file
        """
        path_dict = {}

        if output_dir is None:
            output_dir = str(Path(pdb_file).parent)

        pdb_keyword = Path(pdb_file).stem

        if mrc_keyword is None:
            mrc_keyword = "_" + "".join(
                random.choices(string.ascii_uppercase + string.digits, k=5)
            )

        path_dict["pdb_file"] = str(Path(pdb_file))
<<<<<<< HEAD
        path_dict["crd_file"] = str(
            Path(output_dir, pdb_keyword + mrc_keyword + ".txt")
        )
        path_dict["mrc_file"] = str(
            Path(output_dir, pdb_keyword + mrc_keyword + ".mrc")
        )
        path_dict["log_file"] = str(
            Path(output_dir, pdb_keyword + mrc_keyword + ".log")
        )
        path_dict["inp_file"] = str(
            Path(output_dir, pdb_keyword + mrc_keyword + ".inp")
        )
        path_dict["h5_file"] = str(Path(output_dir, pdb_keyword + mrc_keyword + ".h5"))
        path_dict["h5_file_noisy"] = str(
            Path(output_dir, pdb_keyword + mrc_keyword + "-noisy.h5")
        )
        path_dict["star_file"] = str(
            Path(output_dir, pdb_keyword + "_" + mrc_keyword + ".star")
        )
        path_dict["defocus_file"] = str(
            Path(output_dir, pdb_keyword + "_defocus_" + mrc_keyword + ".txt")
        )
=======
        path_dict["crd_file"] = str(Path(output_dir, mrc_keyword + ".txt"))
        path_dict["mrc_file"] = str(Path(output_dir, mrc_keyword + ".mrc"))
        path_dict["log_file"] = str(Path(output_dir, mrc_keyword + ".log"))
        path_dict["inp_file"] = str(Path(output_dir, mrc_keyword + ".inp"))
        path_dict["h5_file"] = str(Path(output_dir, mrc_keyword + ".h5"))
        path_dict["h5_file_noisy"] = str(Path(output_dir, mrc_keyword + "-noisy.h5"))
        path_dict["defocus_file"] = str(Path(output_dir, mrc_keyword + "_defocus_" + ".txt")) #TODO: incorporate Callum's pdb keyword
>>>>>>> a13e0518

        return path_dict

    def run(self, pad=5, export_particles=False):
        """Run TEM simulator on input file and produce particle stacks with metadata.

        Parameters
        ----------
        pad : double, (default = 5)
            Pad to be added to maximal dimension of the object read from pdb_file
        export_particles : boolean, (default = False)
            Particle data exported to .h5 if True.

        Returns
        -------
        particles : arr
            Individual particle data extracted from micrograph
        """
        self.create_crd_file(pad)
        self.create_defocus_file()
<<<<<<< HEAD
        self.create_inp_file()
        self.generate_metadata()
=======
        self.write_inp_file()
>>>>>>> a13e0518

        particle_data = self.get_image_data()

        if export_particles:
            particle_data = self.extract_particles(particle_data, pad=pad)
            self.export_particle_stack(particle_data)

            if "other" in self.parameter_dict and (
                self.parameter_dict["other"].get("signal_to_noise") is not None
                or self.parameter_dict["other"].get("signal_to_noise_db") is not None
            ):
                particle_data = self.apply_gaussian_noise(particle_data)

        return particle_data

    def create_defocus_file(self):
        """Sample defocus parameters and generate corresponding defocus file."""
        # defocus_params = self.parameter_dict["ctf"] #TODO: implement this.
        # n_samples = self.parameter_dict["geometry"]["n_tilts"]
        #
        # distribution = distribution_utils.make_distribution(
        #     defocus_params["distribution_parameters"],
        #     defocus_params["distribution_type"],
        # )
        # samples = distribution_utils.draw_samples_distribution_1d(
        #     distribution, n_samples
        # ).tolist()

        #
        # self.defocus_distribution_samples = samples

        defocus_distribution = []

        tem_inputs.write_tem_defocus_file_from_distribution(self.output_path_dict["defocus_file"],defocus_distribution)

    def create_crd_file(self, pad):
        """Format and write molecular model data to crd_file for use in TEM-simulator.

        Parameters
        ----------
        pad : double
            Pad to be added to maximal dimension of the object read from pdb_file
        """
        x_range, y_range, num_part = fov.define_grid_in_fov(
            self.sim_dict["optics_parameters"],
            self.sim_dict["detector_parameters"],
            self.output_path_dict["pdb_file"],
            pad=pad,
        )

        crd.write_crd_file(
            num_part,
            xrange=x_range,
            yrange=y_range,
            crd_file=self.output_path_dict["crd_file"],
        )

    def create_inp_file(self):
        """Write simulation parameters to .inp file for use by the TEM-simulator.

        The .inp files contain the parameters controlling the simulation. These are text
        files whose format is described in the TEM Simulator documentation. They contain
        component headings which divide the files into different sections (e.g.
        different particles) and parameter assignments of the form
        "<parameter> = <value>".
        """
        tem_inputs.write_tem_inputs_to_inp_file(
            path=self.output_path_dict["inp_file"], tem_inputs=self.parameter_dict
        )

    def create_defocus_file(self):
        """Sample defocus parameters and generate corresponding defocus file."""
        defocus_params = self.parameter_dict["ctf"]
        n_samples = self.parameter_dict["geometry"]["n_tilts"]

        distribution = distribution_utils.make_distribution(
            defocus_params["distribution_parameters"],
            defocus_params["distribution_type"],
        )
        samples = distribution_utils.draw_samples_distribution_1d(
            distribution, n_samples
        ).tolist()
        self.defocus_distribution_samples = samples

        # write_defocus_file(samples, self.output_path_dict["defocus_file"])

    def get_image_data(self):
        """Run simulator and return data.

        Returns
        -------
        List containing parsed .mrc data from Simulator

        Raises
        ------
        subprocess.CalledProcessError
            Raised if shell command exits with non-zero code.

        Notes
        -----
        This method requires a local tem_sim installation to run.
        """
        sim_executable = f"{self.output_path_dict['local_sim_dir']}"
        input_file_arg = f"{self.output_path_dict['inp_file']}"

        subprocess.run([sim_executable, input_file_arg], check=True)

        micrograph_data = micrographs.read_micrograph_from_mrc(
            self.output_path_dict["mrc_file"]
        )

        return micrograph_data

    def extract_particles(self, micrograph, pad):
        """Extract particle data from micrograph.

        Parameters
        ----------
        micrograph : arr
            Array containing TEM-simulator micrograph output
        pad : double
            Pad to be added to maximal dimension of the object read from pdb_file

        Returns
        -------
        particles : arr
            Individual particle data extracted from micrograph
        """
        particle_stacks = []

        for i in range(self.parameter_dict["geometry"]["n_tilts"]):
            particles = fov.micrograph2particles(
                micrograph[i],
                self.sim_dict["optics_parameters"],
                self.sim_dict["detector_parameters"],
                pdb_file=self.output_path_dict["pdb_file"],
                pad=pad,
            )
            particle_stacks.append(particles)

        return np.array(particle_stacks)

    def apply_gaussian_noise(self, particles):
        """Apply gaussian noise to particle data.

        Parameters
        ----------
        particles : arr
            Individual particle data extracted from micrograph

        Returns
        -------
        noisy_particles : arr
            Individual particle data with gaussian noise applied
        """
        noisy_particles = np.array([])

        if "other" not in self.parameter_dict:
            return particles

        for i in range(self.parameter_dict["geometry"]["n_tilts"]):
            variance = np.var(particles[i])
            snr = 1.0
            try:
                snr = self.parameter_dict["other"]["signal_to_noise"]
            except KeyError:
                pass
            try:
                snr_db = self.parameter_dict["other"]["signal_to_noise_db"]
                snr = 10 ** (snr_db / 10)
            except KeyError:
                pass
            scale = np.sqrt(variance / snr)
            np.append(noisy_particles, np.random.normal(particles[i], scale))

        return noisy_particles

    def export_particle_stack(self, particles):
        """Export extracted particle data to h5 file.

        Parameters
        ----------
        particles : arr
            Individual particle data extracted from micrograph

        """
        flattened_particles = np.ndarray.flatten(particles)
        micrographs.write_data_dict_to_hdf5(
            self.output_path_dict["h5_file"], flattened_particles
        )

        if "other" in self.parameter_dict:
            noisy_particles = self.apply_gaussian_noise(particles)
            flattened_noisy_particles = np.ndarray.flatten(noisy_particles)
            if "h5_file_noisy" in self.output_path_dict:
                micrographs.write_data_dict_to_hdf5(
                    self.output_path_dict["h5_file_noisy"], flattened_noisy_particles
                )
            else:
                micrographs.write_data_dict_to_hdf5(
                    self.output_path_dict["h5_file"][:-3]
                    + "-noisy"
                    + self.output_path_dict["h5_file"][-3:],
                    flattened_noisy_particles,
                )

    def generate_metadata(self):
        """Generate metadata associated with picked particles from simulator.

        Notes
        -----
        Exports particle metadata in .star file to output directory specified
        in user config file.
        """
        particle_metadata = self.retrieve_rotation_metadata(
            self.output_path_dict["crd_file"]
        )

        with open(Path("simSPI/data/metadata_fields.yaml"), "r") as stream:
            metadata_fields = yaml.safe_load(stream)

        # defocus_params = self.parameter_dict["ctf"]
        n_samples = self.parameter_dict["geometry"]["n_tilts"]

        with open(self.output_path_dict["star_file"], "w") as f:
            mtf_params = {}
            for key, value in self.parameter_dict.items():
                f.write(f"data_{key}\n")
                for key0, value0 in value.items():
                    if key0[:3] == "mtf":
                        mtf_params[key0[4:]] = value0
                    else:
                        key_fixed = (
                            metadata_fields[key0] if key0 in metadata_fields else key0
                        )
                        if type(value0) is list:
                            f.write("_" + "{0:24}{1}\n".format(key_fixed, value0))
                        else:
                            f.write("_" + "{0:24}{1:>15}\n".format(key_fixed, value0))
                f.write("\n")

            f.write("mtf_params\n")
            for c in ("a", "b", "c", "alpha", "beta"):
                if c in mtf_params:
                    f.write(f"{mtf_params[c]:13.4f}")

            for i in range(n_samples):

                f.write(f"particle_rotation_angles: {i + 1}\n")
                f.write("loop_\n")
                f.write("_defocus\n")
                f.write("_x\n")
                f.write("_y\n")
                f.write("_z\n")
                f.write("_phi\n")
                f.write("_theta\n")
                f.write("_psi\n")

                for coord in particle_metadata:
                    f.write(
                        "{0:13.4f}{1[0]:13.4f}{1[1]:13.4f}{1[2]:13.4f}"
                        "{1[3]:13.4f}{1[4]:13.4f}"
                        "{1[5]:13.4f}\n".format(
                            self.defocus_distribution_samples[i], coord
                        )
                    )

    @staticmethod
    def retrieve_rotation_metadata(path):
        """Retrieve particle rotation data from pre-generated simulator crd file.

        Parameters
        ----------
        path : str
            String specifying path to crd file generated during simulation.

        Returns
        -------
        rotation_metadata : array-like, shape=[..., 3]
            N x 3 matrix representing the rotation angles , phi, theta, psi, of
            each particle in stack.
        """
        rotation_metadata = []
        lines = []
        with open(path) as f:
            lines = f.readlines()

        for i, line in enumerate(lines):
            if i >= 4:
                rotation_metadata.append([float(x) for x in line.split()[:]])

        f.close()
        return rotation_metadata<|MERGE_RESOLUTION|>--- conflicted
+++ resolved
@@ -6,9 +6,9 @@
 
 import numpy as np
 import yaml
-from ioSPI.ioSPI import micrographs #TODO: remove extra ioSPI
-
-from simSPI import crd, distribution_utils, fov, tem_inputs
+from ioSPI import micrographs
+
+from simSPI import crd, fov, tem_inputs
 
 
 class TEMSimulator:
@@ -42,11 +42,7 @@
             self.output_path_dict["pdb_file"],
             self.output_path_dict["crd_file"],
             self.output_path_dict["log_file"],
-<<<<<<< HEAD
             self.output_path_dict["defocus_file"],
-=======
-            self.output_path_dict["defocus_file"]
->>>>>>> a13e0518
         )
 
         self.defocus_distribution_samples = []
@@ -71,7 +67,7 @@
                 beam_params : str maps to list
                     List containing the beam parameters
                 detector_params : str maps to list
-                     List containing the detector parameters
+                    List containing the detector parameters
                 optics_params : str maps to list
                     List containing the optic parameters
         """
@@ -201,7 +197,6 @@
             )
 
         path_dict["pdb_file"] = str(Path(pdb_file))
-<<<<<<< HEAD
         path_dict["crd_file"] = str(
             Path(output_dir, pdb_keyword + mrc_keyword + ".txt")
         )
@@ -224,15 +219,6 @@
         path_dict["defocus_file"] = str(
             Path(output_dir, pdb_keyword + "_defocus_" + mrc_keyword + ".txt")
         )
-=======
-        path_dict["crd_file"] = str(Path(output_dir, mrc_keyword + ".txt"))
-        path_dict["mrc_file"] = str(Path(output_dir, mrc_keyword + ".mrc"))
-        path_dict["log_file"] = str(Path(output_dir, mrc_keyword + ".log"))
-        path_dict["inp_file"] = str(Path(output_dir, mrc_keyword + ".inp"))
-        path_dict["h5_file"] = str(Path(output_dir, mrc_keyword + ".h5"))
-        path_dict["h5_file_noisy"] = str(Path(output_dir, mrc_keyword + "-noisy.h5"))
-        path_dict["defocus_file"] = str(Path(output_dir, mrc_keyword + "_defocus_" + ".txt")) #TODO: incorporate Callum's pdb keyword
->>>>>>> a13e0518
 
         return path_dict
 
@@ -253,12 +239,8 @@
         """
         self.create_crd_file(pad)
         self.create_defocus_file()
-<<<<<<< HEAD
         self.create_inp_file()
         self.generate_metadata()
-=======
-        self.write_inp_file()
->>>>>>> a13e0518
 
         particle_data = self.get_image_data()
 
@@ -286,13 +268,15 @@
         # samples = distribution_utils.draw_samples_distribution_1d(
         #     distribution, n_samples
         # ).tolist()
-
+        #
         #
         # self.defocus_distribution_samples = samples
 
         defocus_distribution = []
 
-        tem_inputs.write_tem_defocus_file_from_distribution(self.output_path_dict["defocus_file"],defocus_distribution)
+        tem_inputs.write_tem_defocus_file_from_distribution(
+            self.output_path_dict["defocus_file"], defocus_distribution
+        )
 
     def create_crd_file(self, pad):
         """Format and write molecular model data to crd_file for use in TEM-simulator.
@@ -328,22 +312,6 @@
         tem_inputs.write_tem_inputs_to_inp_file(
             path=self.output_path_dict["inp_file"], tem_inputs=self.parameter_dict
         )
-
-    def create_defocus_file(self):
-        """Sample defocus parameters and generate corresponding defocus file."""
-        defocus_params = self.parameter_dict["ctf"]
-        n_samples = self.parameter_dict["geometry"]["n_tilts"]
-
-        distribution = distribution_utils.make_distribution(
-            defocus_params["distribution_parameters"],
-            defocus_params["distribution_type"],
-        )
-        samples = distribution_utils.draw_samples_distribution_1d(
-            distribution, n_samples
-        ).tolist()
-        self.defocus_distribution_samples = samples
-
-        # write_defocus_file(samples, self.output_path_dict["defocus_file"])
 
     def get_image_data(self):
         """Run simulator and return data.
