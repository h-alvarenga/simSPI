"""Wrapper for the TEM Simulator."""
import random
import string
import subprocess
from pathlib import Path

import numpy as np
import yaml
from ioSPI import micrographs

from simSPI import crd, fov, tem_inputs
from simSPI.tem_distribution_utils import DistributionGenerator


class TEMSimulator:
    """Wrapper for the TEM Simulator.

    Parameters
    ----------
    path_config : str
        Relative path to YAML file containing file paths for TEM Simulator.
    sim_config : str
        Relative path to YAML file containing simulator paths for TEM Simulator.

    Notes
    -----
    defocus_distribution_samples are in um.
    """

    def __init__(self, path_config, sim_config):

        with open(path_config, "r") as stream:
            parsed_path_config = yaml.safe_load(stream)

        stream.close()

        self.sim_dict = self.get_config_from_yaml(sim_config)
        self.output_path_dict = self.generate_path_dict(**parsed_path_config)
        self.output_path_dict["local_sim_dir"] = parsed_path_config["local_sim_dir"]

        self.parameter_dict = tem_inputs.populate_tem_input_parameter_dict(
            sim_config,
            self.output_path_dict["mrc_file"],
            self.output_path_dict["pdb_file"],
            self.output_path_dict["crd_file"],
            self.output_path_dict["log_file"],
            self.output_path_dict["defocus_file"],
        )

    def get_config_from_yaml(self, config_yaml):
        """Create dictionary with parameters from YAML file and groups them into lists.

        Parameters
        ----------
        config_yaml : str
            Relative path to YAML file containing parameters for TEM Simulator
        Returns
        -------
        classified_params : dict
            Dictionary containing grouped parameters for TEM Simulator, with keys:
                seed : str maps to int
                    Seed for TEM Simulator
                particle_mrcout : str maps to bool
                    Flag for optional volume map of sample
                sample_dimensions : str maps to
                    List containing the specimen grid parameters
                beam_params : str maps to list
                    List containing the beam parameters
                detector_params : str maps to list
                    List containing the detector parameters
                optics_params : str maps to list
                    List containing the optic parameters
        """
        with open(config_yaml, "r") as stream:
            raw_params = yaml.safe_load(stream)

        stream.close()

        classified_params = self.classify_input_config(raw_params)

        return classified_params

    @staticmethod
    def classify_input_config(raw_params):
        """Take dictionary of unordered parameters and groups them into lists.

        Parameters
        ----------
        raw_params : dict of type str to {str,bool,int}
            Dictionary of simulator parameters
        Returns
        -------
        classified_params : dict of type str to {str,bool,int,list}
            Dictionary of grouped parameters
        """
        sim_params_structure = {
            "molecular_model": ["voxel_size_nm", "particle_name", "particle_mrcout"],
            "specimen_grid_params": [
                "hole_diameter_nm",
                "hole_thickness_center_nm",
                "hole_thickness_edge_nm",
            ],
            "beam_parameters": [
                "voltage_kv",
                "energy_spread_v",
                "electron_dose_e_nm2",
                "electron_dose_std_e_per_nm2",
            ],
            "optics_parameters": [
                "magnification",
                "spherical_aberration_mm",
                "chromatic_aberration_mm",
                "aperture_diameter_um",
                "focal_length_mm",
                "aperture_angle_mrad",
                "defocus_um",
                "defocus_syst_error_um",
                "defocus_nonsyst_error_um",
                "optics_defocusout",
            ],
            "detector_parameters": [
                "detector_nx_px",
                "detector_ny_px",
                "detector_pixel_size_um",
                "average_gain_count_per_electron",
                "noise",
                "detector_q_efficiency",
                "mtf_params",
            ],
        }

        classified_sim_params = {}

        for param_type, param_order in sim_params_structure.items():
            if param_type != "detector_parameters":
                classified_sim_params[param_type] = [
                    raw_params[param_type].get(key) for key in param_order
                ]
            elif param_type == "detector_parameters":
                ordered_params = [
                    raw_params[param_type].get(key) for key in param_order
                ]
                flattened_params = []

                for i in range(6):
                    flattened_params.append(ordered_params[i])
                for i in range(5):
                    flattened_params.append(ordered_params[6][i])

                classified_sim_params[param_type] = flattened_params

        return classified_sim_params

    @staticmethod
    def generate_path_dict(
        pdb_file, metadata_params_file, output_dir=None, mrc_keyword=None, **kwargs
    ):
        """Return dict containing path_config paths and output files as strings.

        Parameters
        ----------
        pdb_file : str
            Relative path to the pdb file
        metadata_params_file : str
            Relative path to metadata params file
        output_dir : str, (default = None)
            Relative path to output directory
        mrc_keyword : str, (default = None)
            user-specified keyword appended to output files
        kwargs
            compatibility for arbitrary extra parameters.

        Returns
        -------
        path_dict : dict of type str to str
            Dict of file paths that includes keys:
            pdb_file
                relative path to pdb input file
            metadata_params_file
                relative path to metadata_params file
            crd_file
                relative path to desired output crd file
            h5_file
                relative path to desired output h5 file
            h5_file_noisy
                relative path to desired output h5 file with noise
            inp_file
                relative path to desired output inp file
            mrc_file
                relative path to desired output mrc file
            log_file
                relative path to desired output log file
            defocus_file
                relative path to desired output defocus parameter file
<<<<<<< HEAD
            star_file
                relative poth to desured output star file
=======
>>>>>>> 5296ae7e
        """
        path_dict = {}

        if output_dir is None:
            output_dir = str(Path(pdb_file).parent)

        pdb_keyword = Path(pdb_file).stem

        if mrc_keyword is None:
            mrc_keyword = "_" + "".join(
                random.choices(string.ascii_uppercase + string.digits, k=5)
            )

        path_dict["pdb_file"] = str(Path(pdb_file))
        path_dict["metadata_params_file"] = str(Path(metadata_params_file))
        path_dict["crd_file"] = str(
            Path(output_dir, pdb_keyword + mrc_keyword + ".txt")
        )
        path_dict["mrc_file"] = str(
            Path(output_dir, pdb_keyword + mrc_keyword + ".mrc")
        )
        path_dict["log_file"] = str(
            Path(output_dir, pdb_keyword + mrc_keyword + ".log")
        )
        path_dict["inp_file"] = str(
            Path(output_dir, pdb_keyword + mrc_keyword + ".inp")
        )
        path_dict["h5_file"] = str(Path(output_dir, pdb_keyword + mrc_keyword + ".h5"))
        path_dict["h5_file_noisy"] = str(
            Path(output_dir, pdb_keyword + mrc_keyword + "-noisy.h5")
        )
        path_dict["star_file"] = str(
            Path(output_dir, pdb_keyword + mrc_keyword + ".star")
        )
        path_dict["defocus_file"] = str(
            Path(output_dir, pdb_keyword + mrc_keyword + "_defocus" + ".txt")
        )

        return path_dict

    def run(self, pad=5, export_particles=False):
        """Run TEM simulator on input file and produce particle stacks with metadata.

        Parameters
        ----------
        pad : double, (default = 5)
            Pad to be added to maximal dimension of the object read from pdb_file
        export_particles : boolean, (default = False)
            Particle data exported to .h5 if True.

        Returns
        -------
        particles : arr
            Individual particle data extracted from micrograph
        """
        self.create_crd_file(pad)
        self.create_defocus_file()
        self.create_inp_file()
        self.generate_metadata()

        particle_data = self.get_image_data()

        if export_particles:
            particle_data = self.extract_particles(particle_data, pad=pad)
            self.export_particle_stack(particle_data)

            if "other" in self.parameter_dict and (
                self.parameter_dict["other"].get("signal_to_noise") is not None
                or self.parameter_dict["other"].get("signal_to_noise_db") is not None
            ):
                particle_data = self.apply_gaussian_noise(particle_data)

        return particle_data

    def create_defocus_file(self):
        """Sample defocus parameters and generate corresponding defocus file."""
<<<<<<< HEAD
        defocus_params = self.parameter_dict["ctf"]
        n_samples = self.parameter_dict["geometry"]["n_tilts"]

        distribution_generator = DistributionGenerator(
            defocus_params["distribution_type"],
            defocus_params["distribution_parameters"],
        )
        samples = distribution_generator.draw_samples_1d(n_samples).tolist()

        samples = [round(num, 4) for num in samples]
        tem_inputs.write_tem_defocus_file_from_distribution(
            self.output_path_dict["defocus_file"], samples
=======
        # defocus_params = self.parameter_dict["ctf"] #TODO: implement this.
        # n_samples = self.parameter_dict["geometry"]["n_tilts"]
        #
        # distribution = distribution_utils.make_distribution(
        #     defocus_params["distribution_parameters"],
        #     defocus_params["distribution_type"],
        # )
        # samples = distribution_utils.draw_samples_distribution_1d(
        #     distribution, n_samples
        # ).tolist()
        #
        #
        # self.defocus_distribution_samples = samples

        defocus_distribution = []

        tem_inputs.write_tem_defocus_file_from_distribution(
            self.output_path_dict["defocus_file"], defocus_distribution
>>>>>>> 5296ae7e
        )

    def create_crd_file(self, pad):
        """Format and write molecular model data to crd_file for use in TEM-simulator.

        Parameters
        ----------
        pad : double
            Pad to be added to maximal dimension of the object read from pdb_file
        """
        x_range, y_range, num_part = fov.define_grid_in_fov(
            self.sim_dict["optics_parameters"],
            self.sim_dict["detector_parameters"],
            self.output_path_dict["pdb_file"],
            pad=pad,
        )

        crd.write_crd_file(
            num_part,
            xrange=x_range,
            yrange=y_range,
            crd_file=self.output_path_dict["crd_file"],
        )

    def create_inp_file(self):
        """Write simulation parameters to .inp file for use by the TEM-simulator.

        The .inp files contain the parameters controlling the simulation. These are text
        files whose format is described in the TEM Simulator documentation. They contain
        component headings which divide the files into different sections (e.g.
        different particles) and parameter assignments of the form
        "<parameter> = <value>".
        """
        tem_inputs.write_tem_inputs_to_inp_file(
            path=self.output_path_dict["inp_file"], tem_inputs=self.parameter_dict
        )

    def get_image_data(self):
        """Run simulator and return data.

        Returns
        -------
        List containing parsed .mrc data from Simulator

        Raises
        ------
        subprocess.CalledProcessError
            Raised if shell command exits with non-zero code.

        Notes
        -----
        This method requires a local tem_sim installation to run.
        """
        sim_executable = f"{self.output_path_dict['local_sim_dir']}"
        input_file_arg = f"{self.output_path_dict['inp_file']}"

        subprocess.run([sim_executable, input_file_arg], check=True)

        micrograph_data = micrographs.read_micrograph_from_mrc(
            self.output_path_dict["mrc_file"]
        )

        return micrograph_data

    def extract_particles(self, micrograph, pad):
        """Extract particle data from micrograph.

        Parameters
        ----------
        micrograph : arr
            Array containing TEM-simulator micrograph output
        pad : double
            Pad to be added to maximal dimension of the object read from pdb_file

        Returns
        -------
        particles : arr
            Individual particle data extracted from micrograph
        """
        particles = fov.micrograph2particles(
            micrograph,
            self.sim_dict["optics_parameters"],
            self.sim_dict["detector_parameters"],
            pdb_file=self.output_path_dict["pdb_file"],
            pad=pad,
        )

        return particles

    def apply_gaussian_noise(self, particles):
        """Apply gaussian noise to particle data.

        Parameters
        ----------
        particles : arr
            Individual particle data extracted from micrograph

        Returns
        -------
        noisy_particles : arr
            Individual particle data with gaussian noise applied
        """
        noisy_particles = np.array([])

        if "other" not in self.parameter_dict:
            return particles

        for i in range(self.parameter_dict["geometry"]["n_tilts"]):
            variance = np.var(particles[i])
            snr = 1.0
            try:
                snr = self.parameter_dict["other"]["signal_to_noise"]
            except KeyError:
                pass
            try:
                snr_db = self.parameter_dict["other"]["signal_to_noise_db"]
                snr = 10 ** (snr_db / 10)
            except KeyError:
                pass
            scale = np.sqrt(variance / snr)
            np.append(noisy_particles, np.random.normal(particles[i], scale))

        return noisy_particles

    def export_particle_stack(self, particles):
        """Export extracted particle data to h5 file.

        Parameters
        ----------
        particles : arr
            Individual particle data extracted from micrograph

        """
        flattened_particles = np.ndarray.flatten(particles)
        micrographs.write_data_dict_to_hdf5(
            self.output_path_dict["h5_file"], flattened_particles
        )

        if "other" in self.parameter_dict:
            noisy_particles = self.apply_gaussian_noise(particles)
            flattened_noisy_particles = np.ndarray.flatten(noisy_particles)
            if "h5_file_noisy" in self.output_path_dict:
                micrographs.write_data_dict_to_hdf5(
                    self.output_path_dict["h5_file_noisy"], flattened_noisy_particles
                )
            else:
                micrographs.write_data_dict_to_hdf5(
                    self.output_path_dict["h5_file"][:-3]
                    + "-noisy"
                    + self.output_path_dict["h5_file"][-3:],
                    flattened_noisy_particles,
                )

    def generate_metadata(self):
        """Generate metadata associated with picked particles from simulator.

        Notes
        -----
        Exports particle metadata in .star file to output directory specified
        in user config file.
        """
        particle_metadata = self.retrieve_rotation_metadata(
            self.output_path_dict["crd_file"]
        )

        with open(Path(self.output_path_dict["metadata_params_file"]), "r") as stream:
            metadata_fields = yaml.safe_load(stream)

        stream.close()

        with open(self.output_path_dict["star_file"], "w") as f:
            mtf_params = {}
            for key, value in self.parameter_dict.items():
                f.write(f"data_{key}\n")
                for key0, value0 in value.items():
                    if key0[:3] == "mtf":
                        mtf_params[key0[4:]] = value0
                    else:
                        key_fixed = (
                            metadata_fields[key0] if key0 in metadata_fields else key0
                        )
                        if type(value0) is list:
                            f.write("_" + "{0:24}{1}\n".format(key_fixed, value0))
                        else:
                            f.write("_" + "{0:24}{1:>15}\n".format(key_fixed, value0))
                f.write("\n")

            f.write("loop_\n")
            f.write("_mtf_params\n")
            for c in ("a", "b", "c", "alpha", "beta"):
                if c in mtf_params:
                    f.write(f"{mtf_params[c]:13.4f}\n")

            f.write("\n")
            f.write("loop_\n")
            f.write("_x\n")
            f.write("_y\n")
            f.write("_z\n")
            f.write("_phi\n")
            f.write("_theta\n")
            f.write("_psi\n")

            for coord in particle_metadata:
                f.write(
                    "{0[0]:13.4f}{0[1]:13.4f}{0[2]:13.4f}"
                    "{0[3]:13.4f}{0[4]:13.4f}"
                    "{0[5]:13.4f}\n".format(coord)
                )

        f.close()

    @staticmethod
    def retrieve_rotation_metadata(path):
        """Retrieve particle rotation data from pre-generated simulator crd file.

        Parameters
        ----------
        path : str
            String specifying path to crd file generated during simulation.

        Returns
        -------
        rotation_metadata : array-like, shape=[..., 3]
            N x 3 matrix representing the rotation angles , phi, theta, psi, of
            each particle in stack.
        """
        rotation_metadata = []
        lines = []
        with open(path) as f:
            lines = f.readlines()

        f.close()

        for i, line in enumerate(lines):
            if i >= 4:
                rotation_metadata.append([float(x) for x in line.split()[:]])

        return rotation_metadata<|MERGE_RESOLUTION|>--- conflicted
+++ resolved
@@ -46,6 +46,8 @@
             self.output_path_dict["log_file"],
             self.output_path_dict["defocus_file"],
         )
+
+        self.defocus_distribution_samples = []
 
     def get_config_from_yaml(self, config_yaml):
         """Create dictionary with parameters from YAML file and groups them into lists.
@@ -73,8 +75,6 @@
         """
         with open(config_yaml, "r") as stream:
             raw_params = yaml.safe_load(stream)
-
-        stream.close()
 
         classified_params = self.classify_input_config(raw_params)
 
@@ -192,11 +192,8 @@
                 relative path to desired output log file
             defocus_file
                 relative path to desired output defocus parameter file
-<<<<<<< HEAD
             star_file
                 relative poth to desured output star file
-=======
->>>>>>> 5296ae7e
         """
         path_dict = {}
 
@@ -273,7 +270,6 @@
 
     def create_defocus_file(self):
         """Sample defocus parameters and generate corresponding defocus file."""
-<<<<<<< HEAD
         defocus_params = self.parameter_dict["ctf"]
         n_samples = self.parameter_dict["geometry"]["n_tilts"]
 
@@ -286,26 +282,6 @@
         samples = [round(num, 4) for num in samples]
         tem_inputs.write_tem_defocus_file_from_distribution(
             self.output_path_dict["defocus_file"], samples
-=======
-        # defocus_params = self.parameter_dict["ctf"] #TODO: implement this.
-        # n_samples = self.parameter_dict["geometry"]["n_tilts"]
-        #
-        # distribution = distribution_utils.make_distribution(
-        #     defocus_params["distribution_parameters"],
-        #     defocus_params["distribution_type"],
-        # )
-        # samples = distribution_utils.draw_samples_distribution_1d(
-        #     distribution, n_samples
-        # ).tolist()
-        #
-        #
-        # self.defocus_distribution_samples = samples
-
-        defocus_distribution = []
-
-        tem_inputs.write_tem_defocus_file_from_distribution(
-            self.output_path_dict["defocus_file"], defocus_distribution
->>>>>>> 5296ae7e
         )
 
     def create_crd_file(self, pad):
@@ -385,15 +361,19 @@
         particles : arr
             Individual particle data extracted from micrograph
         """
-        particles = fov.micrograph2particles(
-            micrograph,
-            self.sim_dict["optics_parameters"],
-            self.sim_dict["detector_parameters"],
-            pdb_file=self.output_path_dict["pdb_file"],
-            pad=pad,
-        )
-
-        return particles
+        particle_stacks = []
+
+        for i in range(self.parameter_dict["geometry"]["n_tilts"]):
+            particles = fov.micrograph2particles(
+                micrograph[i],
+                self.sim_dict["optics_parameters"],
+                self.sim_dict["detector_parameters"],
+                pdb_file=self.output_path_dict["pdb_file"],
+                pad=pad,
+            )
+            particle_stacks.append(particles)
+
+        return np.array(particle_stacks)
 
     def apply_gaussian_noise(self, particles):
         """Apply gaussian noise to particle data.
@@ -474,7 +454,8 @@
         with open(Path(self.output_path_dict["metadata_params_file"]), "r") as stream:
             metadata_fields = yaml.safe_load(stream)
 
-        stream.close()
+        # defocus_params = self.parameter_dict["ctf"]
+        n_samples = self.parameter_dict["geometry"]["n_tilts"]
 
         with open(self.output_path_dict["star_file"], "w") as f:
             mtf_params = {}
@@ -499,23 +480,26 @@
                 if c in mtf_params:
                     f.write(f"{mtf_params[c]:13.4f}\n")
 
-            f.write("\n")
-            f.write("loop_\n")
-            f.write("_x\n")
-            f.write("_y\n")
-            f.write("_z\n")
-            f.write("_phi\n")
-            f.write("_theta\n")
-            f.write("_psi\n")
-
-            for coord in particle_metadata:
-                f.write(
-                    "{0[0]:13.4f}{0[1]:13.4f}{0[2]:13.4f}"
-                    "{0[3]:13.4f}{0[4]:13.4f}"
-                    "{0[5]:13.4f}\n".format(coord)
-                )
-
-        f.close()
+            for i in range(n_samples):
+
+                f.write(f"particle_rotation_angles: {i + 1}\n")
+                f.write("loop_\n")
+                f.write("_defocus\n")
+                f.write("_x\n")
+                f.write("_y\n")
+                f.write("_z\n")
+                f.write("_phi\n")
+                f.write("_theta\n")
+                f.write("_psi\n")
+
+                for coord in particle_metadata:
+                    f.write(
+                        "{0:13.4f}{1[0]:13.4f}{1[1]:13.4f}{1[2]:13.4f}"
+                        "{1[3]:13.4f}{1[4]:13.4f}"
+                        "{1[5]:13.4f}\n".format(
+                            self.defocus_distribution_samples[i], coord
+                        )
+                    )
 
     @staticmethod
     def retrieve_rotation_metadata(path):
@@ -537,8 +521,6 @@
         with open(path) as f:
             lines = f.readlines()
 
-        f.close()
-
         for i, line in enumerate(lines):
             if i >= 4:
                 rotation_metadata.append([float(x) for x in line.split()[:]])
