"""Helper functions for tem.py.

Define grid FOV (field-of-view) for displaying particles.
"""
import logging
import math

import mdtraj as md
import numpy as np
from scipy.spatial.distance import pdist


def define_grid_in_fov(
    optics_params, detector_params, pdb_file=None, dmax=None, pad=1.0
):
    """Define particle grid for picking particles from micrograph.

    Parameters
    ----------
    optics_params : list
        List of sim parameters pertaining to microscope settings.
    detector_params : list
        List of sim parameters pertaining to detector settings.
    pdb_file : str
        Relative path to write .pdb file to.
    dmax : int
        Maximum dimension of molecule in pixels.
    pad : int
        Amount of padding in pixels.

    Returns
    -------
    x_range : ndarray
        Coordinate range of each picked particle in micrograph in x-dimension.
    y_range : ndarray
        Coordinate range of each picked particle in micrograph in y-dimension.
    n_particles : int
        Number of particles to be picked from micrograph.
    """
    fov_lx, fov_ly, boxsize = get_fov(
        optics_params,
        detector_params,
        pdb_file=pdb_file,
        dmax=dmax,
        pad=pad,
    )

    fov_nx = np.floor(fov_lx / boxsize)
    fov_ny = np.floor(fov_ly / boxsize)

    x_origin = -fov_lx / 2.0 + boxsize / 2.0
    x_frontier = x_origin + fov_nx * boxsize
    y_origin = -fov_ly / 2.0 + boxsize / 2.0
    y_frontier = y_origin + fov_ny * boxsize

    x_range = np.arange(x_origin, x_frontier, boxsize)
    y_range = np.arange(y_origin, y_frontier, boxsize)
    n_particles = int(fov_nx * fov_ny)
<<<<<<< HEAD
=======

>>>>>>> 5296ae7e
    return x_range, y_range, n_particles


def get_fov(optics_params, detector_params, pdb_file=None, dmax=100, pad=1.0):
    """Define field of view dimensions for displaying particle.

    Parameters
    ----------
    optics_params : list
        List of sim parameters pertaining to microscope settings.
    detector_params : list
        List of sim parameters pertaining to detector settings.
    pdb_file : str
        Relative path to .pdb file containing topological information of particle.
    dmax : int
        Maximum dimension of molecule.
    pad : int
        Amount of padding.

    Returns
    -------
    fov_lx : float
        Length of fov in x-dimension.
    fov_ly : float
        Length of fov in y-dimension.
    boxsize : float
        Boxsize of particle, equal to max particle dimension with pad.
    """
    detector_nx_pix, detector_ny_pix = detector_params[:2]
    detector_pix_size = detector_params[2] * 1e3

    magnification = optics_params[0]

    detector_lx = detector_nx_pix * detector_pix_size
    detector_ly = detector_ny_pix * detector_pix_size
    fov_lx = detector_lx / magnification
    fov_ly = detector_ly / magnification

    if pdb_file is not None:
        dmax = get_dmax(pdb_file)

    boxsize = dmax + 2 * pad
    return fov_lx, fov_ly, boxsize


def get_dmax(filename):
    """Get maximum diameter of a particle in pixels.

    Parameters
    ----------
    pdb_file : str
        Relative path to .pdb file containing topological information of particle.

    Returns
    -------
    dmax : float
        Max diameter of given particle in .pdb source file.
    """
    xyz = get_xyz_from_pdb(filename)
    distance = pdist(xyz[0, ...])
    dmax = np.amax(distance)

    return dmax


def get_xyz_from_pdb(pdb_file=None, atom_selection="name CA or name P"):
    """Get a particle's coordinates from .pdb file.

    Parameters
    ----------
    pdb_file : str
        Relative path to .pdb file containing topological information of particle.
    atom_selection: str
        Atoms to be selected by MDTraj for returning their cartesian coordinates.
        https://mdtraj.org/1.9.4/examples/atom-selection.html#Atom-Selection-Language
        for more information on selection syntax.

    Returns
    -------
    coordinates : ndarray
        Particle atom coordinates from .pdb file.
    """
    traj = md.load(pdb_file)
    atom_indices = traj.topology.select(atom_selection)
    traj_small = traj.atom_slice(atom_indices)
    coordinates = traj_small.xyz

    return coordinates


def micrograph2particles(
    micrograph, optics_params, detector_params, pdb_file=None, dmax=30, pad=5.0
):
    """Extract particles from given micrograph.

    Parameters
    ----------
    micrograph : ndarray
        Particle micrograph to extract from.
    optics_params : list
        Simulation parameters related to microscope settings.
    detector_params : list
        Simulation parameters related to detector settings.
    pdb_file : str
        Relative path to .pdb file containing topological information of particle.
    dmax : int
        Predefined maximum dimension of molecule.
    pad : int
        Amount of padding for each particle box.

    Returns
    -------
    particles : ndarray
        Picked and sliced particle data from micrograph.
    """
    fov_lx, fov_ly, boxsize = get_fov(
        optics_params, detector_params, pdb_file=pdb_file, dmax=dmax, pad=pad
    )
    fov_nx = np.floor(fov_lx / boxsize)
    fov_ny = np.floor(fov_ly / boxsize)
    pixel_size = (fov_lx / micrograph.shape[1] + fov_ly / micrograph.shape[0]) / 2.0
    n_boxsize = int(boxsize / pixel_size)
    x_pixels = int(fov_nx * n_boxsize)
    y_pixels = int(fov_ny * n_boxsize)
    data = micrograph[:y_pixels, :x_pixels]
    particles = slice_and_stack(data, n_boxsize=n_boxsize)

    return particles


def slice_and_stack(data, n_boxsize=256, n_ovl=0):
    """Convert a 2D numpy array into a 3D numpy array.

    Parameters
    ----------
    data : ndarray
        2D array to stack.
    n_boxsize : int
        Boxsize.
    n_ovl : int
        Overlap.

    Returns
    -------
    data_stack : ndarray
        Array containing sliced particle data.
    """
    log = logging.getLogger()

    if n_ovl == 0:
        data_stack = blockshaped(data, n_boxsize, n_boxsize)
    else:
        n_split = math.floor((data.shape[0] - 2 * n_ovl) / n_boxsize)
        n_dilat = n_boxsize + 2 * n_ovl
        data_stack = np.zeros((n_split * n_split, n_dilat, n_dilat))
        log.info(f"Array dimensions: {data_stack.shape}")
        i_stack = 0
        for i in np.arange(n_split):
            for j in np.arange(n_split):
                istart = i * n_boxsize
                istop = istart + n_dilat
                jstart = j * n_boxsize
                jstop = jstart + n_dilat
                rows = np.arange(istart, istop)
                columns = np.arange(jstart, jstop)
                data_tmp = data[np.ix_(rows, columns)]
                data_stack[i_stack, ...] = data_tmp[np.newaxis, ...]
                i_stack += 1

    return data_stack


def blockshaped(data, nrows, ncols):
    """Return an array of shape (n, nrows, ncols) where n * nrows * ncols = arr.size.

    Parameters
    ----------
    data : ndarray
        Array to reshape.
    nrows : int
        Number of rows.
    ncols : int
        Number of cols.

    Returns
    -------
    reshaped_arr : ndarray
        Reshaped input array with dimension (n, nrows, ncols)
    """
    h, _ = data.shape
    reshaped_arr = (
        data.reshape(h // nrows, nrows, -1, ncols)
        .swapaxes(1, 2)
        .reshape(-1, nrows, ncols)
    )
    return reshaped_arr<|MERGE_RESOLUTION|>--- conflicted
+++ resolved
@@ -56,10 +56,7 @@
     x_range = np.arange(x_origin, x_frontier, boxsize)
     y_range = np.arange(y_origin, y_frontier, boxsize)
     n_particles = int(fov_nx * fov_ny)
-<<<<<<< HEAD
-=======
-
->>>>>>> 5296ae7e
+
     return x_range, y_range, n_particles
 
 
